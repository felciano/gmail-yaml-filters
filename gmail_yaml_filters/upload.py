--- conflicted
+++ resolved
@@ -198,11 +198,7 @@
                 request.execute()
 
 
-<<<<<<< HEAD
-def find_filters_not_in_ruleset(ruleset, service=None):
-=======
 def find_filters_not_in_ruleset(ruleset, service=None, dry_run=False):
->>>>>>> 98387f67
     service = service or get_gmail_service()
     known_labels = GmailLabels(service, dry_run=dry_run)
     known_filters = GmailFilters(service)
