<<<<<<< HEAD
# 0.9.5

* Fix #28 (pruning a filter with no actions would cause a crash)
=======
# 0.9.x

* Fix #18 added `--credential-store` to support different gmail accounts
>>>>>>> 777311df

# 0.9.4

* Fix #23 (no such file or directory `client_secret.json` when running locally)

# 0.9.3

* Added better `--help` strings and mention `client_secret.json` in README
* Moved RuleSet and related classes/functions into its own module

# 0.9.2

* Fix #7 by allowing actions with no conditions except for in nested rules

# 0.9.1

* Fix #17 (include XML declaration at top of file)

# 0.9

* Add support for a number of Gmail search operators
* Add support for `forward:` action

# 0.8.1

* Fix #5 (crash on an existing Gmail filter with no actions)

# 0.8

* Support and test Python 3.6 and Python 3.7

# 0.7.4

* Explicitly include `oauth2client` in library dependencies.
* Support `has: attachment` and `has_attachment: true` as rule conditions.

# 0.7.2

Support Unicode labels in --dry-run mode

# 0.7.1

Fix a bug where --prune or --sync would create labels even in --dry-run

# 0.7

Allow dicts in `for_each` with keys used in rule strings

# 0.6.2

Fixed #3 (crash on `--upload` when a user had no existing filters)

# 0.6.1

Fixed a bug that broke `--prune` as a standalone command.

# 0.6

* Added `--prune-labels` action to remove unused labels. This action also supports
  `--only-matching REGEX` to limit the pruning behavior and `--ignore-errors` for when
  Google's API times out or returns a 404.

# 0.5.1

* Added `--dry-run` flag for the cautious souls out there

# 0.4

* Added direct interaction with Gmail API (`--upload`, `--prune`, and `--sync`)
* Added support for Travis-CI

# 0.2

* This was the first version released to PyPI.<|MERGE_RESOLUTION|>--- conflicted
+++ resolved
@@ -1,12 +1,11 @@
-<<<<<<< HEAD
+# 0.10.0 (unreleased)
+
+* Fix #18 (support multiple Gmail accounts) by adding `--credential-store` option
+  (thanks to @rbo for pull #29)
+
 # 0.9.5
 
 * Fix #28 (pruning a filter with no actions would cause a crash)
-=======
-# 0.9.x
-
-* Fix #18 added `--credential-store` to support different gmail accounts
->>>>>>> 777311df
 
 # 0.9.4
 
